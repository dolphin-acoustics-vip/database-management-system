# Standard library imports
import os, uuid
from flask import Flask, session, redirect, render_template, session as client_session, request
from flask_sqlalchemy import SQLAlchemy
from sqlalchemy.orm import joinedload, sessionmaker
import sqlalchemy
from flask_login import LoginManager, login_user, login_required,  current_user, login_manager
from functools import wraps
<<<<<<< HEAD
from sqlalchemy import event
from flask_login import login_user,login_required, current_user, login_manager
from jinja2 import Environment
=======
>>>>>>> 648d30b6

env = Environment()
env.globals['getattr'] = getattr

# Define the file space folder and get the Google API key from a file
FILE_SPACE_PATH = ''
if os.path.exists('file_space_path.txt'):
    with open('file_space_path.txt', 'r') as f:
        FILE_SPACE_PATH = f.read()

# TODO: remove
GOOGLE_API_KEY = ''
if os.path.exists('google_api_key.txt'):
    with open('google_api_key.txt', 'r') as f:
        GOOGLE_API_KEY = f.read()


def get_snapshot_date_from_session():
    """
    Gets the snapshot date from the session.
    """
    return client_session.get('snapshot_date')

def save_snapshot_date_to_session(snapshot_date):
    """
    Saves the snapshot date to the session.
    """
    client_session['snapshot_date'] = snapshot_date


# Create a Flask app
app = Flask(__name__)

# TODO: use an actual secret key
app.secret_key = 'kdgnwinhuiohji3275y3hbhjex?1'

# Configure the database connection using SQLAlchemy and MariaDB
app.config['SQLALCHEMY_DATABASE_URI'] = f"mysql+mysqldb://{os.environ['STADOLPHINACOUSTICS_USER']}:{os.environ['STADOLPHINACOUSTICS_PASSWORD']}@{os.environ['STADOLPHINACOUSTICS_HOST']}/{os.environ['STADOLPHINACOUSTICS_DATABASE']}"
app.config['SQLALCHEMY_TRACK_MODIFICATIONS'] = False

# Initialize the SQLAlchemy database
db = SQLAlchemy(session_options={"autoflush": False})
db.init_app(app)

# Create the engine and session within a route or a view function
with app.app_context():
    engine = db.get_engine()
    Session = sessionmaker(bind=engine, autoflush=False)
    
    @sqlalchemy.event.listens_for(Session, 'before_commit')
    def before_commit(session: sessionmaker):
        """
        Catch the session.commit command from all areas of the program to add logged in user data to the row(s)
        being committed in the database. This method will go through all UPDATE and INSERT commands in a 
        session and will only add user data to the tables that have a column for it.
        """
        # session.dirty gives all modified (UPDATE) rows and session.new gives all new (INSERT) rows
        for obj in session.dirty.union(session.new):
            if obj.__class__.__name__ == 'Recording' or obj.__class__.__name__ == 'Encounter' or obj.__class__.__name__ == 'File' or obj.__class__.__name__ == 'RecordingPlatform' or obj.__class__.__name__ == 'DataSource' or obj.__class__.__name__ == 'Selection' or obj.__class__.__name__ == 'Species':
                obj.updated_by_id = current_user.id



# A number of annotations that can be applied to flask route methods to restrict access to certain
# user access level permissions.

def exclude_role_1(func):
    @wraps(func)
    def wrapper(*args, **kwargs):
        if current_user.is_authenticated and current_user.role_id != 1:
            return func(*args, **kwargs)
        else:
            return render_template("unauthorized.html", user=current_user)
    return wrapper
                   
def exclude_role_2(func):
    @wraps(func)
    def wrapper(*args, **kwargs):
        if current_user.is_authenticated and current_user.role_id != 2:
            return func(*args, **kwargs)
        else:
            return render_template("unauthorized.html", user=current_user)
    return wrapper

def exclude_role_3(func):
    @wraps(func)
    def wrapper(*args, **kwargs):
        if current_user.is_authenticated and current_user.role_id != 3:
            return func(*args, **kwargs)
        else:
            return render_template("unauthorized.html", user=current_user)
    return wrapper

def exclude_role_4(func):
    @wraps(func)
    def wrapper(*args, **kwargs):
        if current_user.is_authenticated and current_user.role_id != 4:
            return func(*args, **kwargs)
        else:
            return render_template("unauthorized.html", user=current_user)
    return wrapper 

def require_live_session(func):
    """
    An annotation to restrict access to a particular route whenever the user views the program in an 
    archive mode. This method should be used on all methods which complete INSERT or UPDATE operations
    on the database, as these must only ever be done in live view.
    """
    @wraps(func)
    def wrapper(*args, **kwargs):
        # If snapshot_date exists in session cookies then the program is in archive mode
        snapshot_date = client_session.get('snapshot_date')
        if not snapshot_date:
            return func(*args, **kwargs)
        else:
            # Redirect to a page indicating unauthorized access
            referrer_url = request.headers.get('Referer')
            return render_template("require-live-session.html", user=current_user, original_url=request.url, referrer_url=referrer_url)
    return wrapper

# Setup user login
login_manager = LoginManager()
login_manager.login_view = 'auth.login'
login_manager.init_app(app)
@login_manager.user_loader
def load_user(user_id: str):
    """
    Retrieve the user relation for the database for a particular user_id. Return value is an 
    instance of the User class, or None if the user_id is not found.
    """
    from models import User
    # Since the user_id is just the primary key of the user table, use it in the query for the user
    return User.query.get(uuid.UUID(user_id))

def parse_alchemy_error(error: sqlalchemy.exc.IntegrityError) -> str:
    """
    Parse SQLAlchemy errors and return a human-readable message which can be displayed in the UI
    where necessary. This method can parse database errors such as illegal duplicates, null values,
    foreign key constraints, operational errors, and programming errors. Where an error is
    unrecognised, the default sqlalchemy error message is returned with a prefix
    """
    if isinstance(error, sqlalchemy.exc.IntegrityError, sqlalchemy.exc.ProgrammingError, sqlalchemy.exc.OperationalError):
        error_message = str(error)
        if "cannot be null" in error_message:
            column_name = error_message.split("Column '")[1].split("' cannot be null")[0]
            return "Error: {} cannot be null. Please provide a valid value for {}.".format(column_name, column_name)
        elif error.orig.args[0] == 1062 and "Duplicate entry" in error_message:
            duplicate_value = error_message.split("Duplicate entry ")[1].split(" for key")[0]
            duplicate_attribute = error_message.split("for key '")[1].split("'")[0]
            return "Duplicate entry: {} for {}.".format(duplicate_value, duplicate_attribute)
        else:
            foreign_key_constraint = error_message.split('`')[3]
            return "Cannot delete or update a parent row: this data row is relied upon by an entity in '{}'.".format(foreign_key_constraint)
    elif isinstance(error, sqlalchemy.exc.OperationalError):
        return "Operational error occurred: {}.".format(error.args[0])
    elif isinstance(error, sqlalchemy.exc.ProgrammingError):
        return "Programming error occurred: {}.".format(error.args[0])
    else:
        return "An error occurred: {}.".format(str(error))<|MERGE_RESOLUTION|>--- conflicted
+++ resolved
@@ -6,12 +6,10 @@
 import sqlalchemy
 from flask_login import LoginManager, login_user, login_required,  current_user, login_manager
 from functools import wraps
-<<<<<<< HEAD
 from sqlalchemy import event
 from flask_login import login_user,login_required, current_user, login_manager
 from jinja2 import Environment
-=======
->>>>>>> 648d30b6
+
 
 env = Environment()
 env.globals['getattr'] = getattr
