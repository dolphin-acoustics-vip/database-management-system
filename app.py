# Standard library imports
import os
import zipfile

# Third-party imports
from flask import (Flask, flash, get_flashed_messages, jsonify, redirect,
                   render_template, request, send_file, url_for,
                   send_from_directory)
from flask import session as client_session
from sqlalchemy.exc import SQLAlchemyError
from sqlalchemy.orm import joinedload, sessionmaker
from flask_login import LoginManager
from flask_login import login_user,login_required, current_user, login_manager
from flask import g

# Local application imports
from db import Session, FILE_SPACE_PATH, GOOGLE_API_KEY, app
from models import *
from routes.routes_admin import routes_admin
from routes.routes_encounter import routes_encounter
from routes.routes_recording import routes_recording
from routes.routes_selection import routes_selection
from routes.routes_contour import routes_contour
from routes.routes_auth import routes_auth
from exception_handler import NotFoundException

app.register_blueprint(routes_admin)
app.register_blueprint(routes_encounter)
app.register_blueprint(routes_recording)
app.register_blueprint(routes_selection)
app.register_blueprint(routes_contour)
app.register_blueprint(routes_auth)

@app.route('/favicon.ico')
def favicon():
    """For the Web App's favicon"""
    return send_from_directory(os.path.join(app.root_path, 'static'),
                               'favicon.ico', mimetype='image/vnd.microsoft.icon')

@app.before_request
def before_request():
    """
    Before each webapp request this function will be called. It will store user information in the `g` object
    which can then be accessed by the HTML templates.
    """
    g.user = current_user

def remove_snapshot_date_from_url(url):
    """
    Remove the argument snapshot_date from a url parameter. This works well
    to exit out of archive mode so that the argument is no longer passed to
    new requests.
    """
    # Split the URL into base URL and query parameters
    base_url, params = url.split('?', 1) if '?' in url else (url, '')
    
    # Split the query parameters into individual parameters
    param_list = params.split('&')
    
    # Remove the snapshot_date parameter
    updated_params = [param for param in param_list if not param.startswith('snapshot_date=')]
    
    # Reconstruct the URL without the snapshot_date parameter
    updated_url = base_url + ('?' + '&'.join(updated_params) if updated_params else '')
    
    return updated_url

@app.route('/reset-snapshot-in-session-with-link', methods=['GET','POST'])
def reset_snapshot_in_session_with_link():
    """
    Remove the snapshot date from the session, therefore exiting out of archive mode. 
    After the snapshot date has been removed, redirect the user to a link provided
    in a form element with the POST request submission, redirect_link.
    """
    redirect_link = request.form.get('redirect_link')
    client_session['snapshot_date'] = None
    return redirect(remove_snapshot_date_from_url(redirect_link))

@app.route('/reset-snapshot-in-session', methods=['GET','POST'])
def reset_snapshot_in_session():
    """
    Remove the snapshot date from the session, therefore exiting out of archive mode.
    Once complete redirect the user back to the page that they were on.
    """
    client_session['snapshot_date']=None
    return redirect(remove_snapshot_date_from_url(request.referrer))

@app.route('/resources/<path:filename>')
def serve_resource(filename):
    """
    Serve a file from the 'resources' directory (for resources such as images).
    """
    return send_from_directory('resources', filename)

@app.route('/static/css/<path:filename>')
def serve_style(filename):
    """
    Serve a file from the 'static/css' directory (for CSS).
    """
    return send_from_directory('static/css', filename)

# def get_file_path(relative_path):
#     if relative_path != "":
#         return os.path.join(FILE_SPACE_PATH,relative_path)
#     else:
#         return None

# TODO: download folder should no longer be used. Rather a bulk download should
# collect various individual files and zip them together (not an entire folder)
@app.route('/download-folder/<path:relative_path>')
def download_folder(relative_path):
    """
    DEPRACATED
    Download files from a specified folder and send them as a zip file for download.
    """
    if relative_path != "":
        folder_path = os.path.join(FILE_SPACE_PATH, relative_path)
        zip_path = os.path.join(FILE_SPACE_PATH, f"{relative_path}.zip")

        with zipfile.ZipFile(zip_path, 'w') as zipf:
            for root, dirs, files in os.walk(folder_path):
                for file in files:
                    zipf.write(os.path.join(root, file), os.path.relpath(os.path.join(root, file), folder_path))

        # Send the zip file for download
        response = send_file(zip_path, as_attachment=True)

        # Delete the temporary zip file
        os.remove(zip_path)

        return response

@app.route('/download-file/<path:relative_path>')
def download_file(relative_path):
    """
    Download a file from the FILE_SPACE_PATH.
    """
    if relative_path != "":
        file_path = os.path.join(FILE_SPACE_PATH, relative_path)
        return send_file(file_path, as_attachment=True)

@app.route('/')
def hello_world():
    """
    Redirect user from root to home directory.
    """
    return redirect(url_for('home', user=current_user))

<<<<<<< HEAD

@app.route('/api/users')
def search_users():
    """
    API endpoint to search users based on the search term.
    """
    search_term = request.args.get('search')
    with Session() as session:
        users = session.query(User).filter(User.name.ilike(f'%{search_term}%'), User.is_temporary == False).all()
        user_list = [{'id': user.id, 'name': user.name, 'login_id': user.login_id} for user in users]
        return jsonify({'users': user_list})

=======
>>>>>>> 648d30b6
@app.route('/home') 
@login_required
def home():
    """
    Route for the home page.
    """
    return render_template('home.html', user=current_user)

if __name__ == '__main__':
    app.run(debug=True)<|MERGE_RESOLUTION|>--- conflicted
+++ resolved
@@ -146,8 +146,6 @@
     """
     return redirect(url_for('home', user=current_user))
 
-<<<<<<< HEAD
-
 @app.route('/api/users')
 def search_users():
     """
@@ -159,8 +157,6 @@
         user_list = [{'id': user.id, 'name': user.name, 'login_id': user.login_id} for user in users]
         return jsonify({'users': user_list})
 
-=======
->>>>>>> 648d30b6
 @app.route('/home') 
 @login_required
 def home():
