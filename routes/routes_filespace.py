# Third-party imports
from flask import Blueprint, flash,get_flashed_messages, jsonify, redirect,render_template,request, send_file,session, url_for, send_from_directory
from sqlalchemy.exc import SQLAlchemyError
from datetime import datetime, timedelta
from flask_login import login_required

# Local application imports
from database_handler import Session, require_live_session,exclude_role_1,exclude_role_2,exclude_role_3,exclude_role_4
from models import *
from exception_handler import *
import check_filespace


routes_filespace = Blueprint('filespace', __name__)

@routes_filespace.route('/filespace/download-orphan-file', methods=['GET'])
def download_orphan_file():
    file_path = request.args.get('path')
    with database_handler.get_session() as session:
        return send_file(file_path, as_attachment=True)

@routes_filespace.route('/filespace/delete-orphan-file', methods=['GET'])
def delete_orphan_file():
    file_path = request.args.get('path')
    deleted = request.args.get('deleted')
    with database_handler.get_session() as session:
        check_filespace.delete_orphan_file(file_path,deleted)
    return redirect(url_for('filespace.filespace_view'))



@routes_filespace.route('/filespace/delete-file/<string:file_id>', methods=['GET'])
@login_required
@exclude_role_2
@exclude_role_3
@exclude_role_4
def filespace_delete_file(file_id):
    with database_handler.get_session() as session:
        check_filespace.delete_file_object(file_id)
    return redirect(url_for('filespace.filespace_view'))


@routes_filespace.route('/filespace', methods=['GET'])
@login_required
@exclude_role_2
@exclude_role_3
@exclude_role_4
def filespace_view():
    with database_handler.get_session() as session:
        invalid_links = check_filespace.query_file_class(session, False)
        invalid_deleted_links = check_filespace.query_file_class(session, True)

        orphaned_files = check_filespace.get_orphaned_files(session, False)
        orphaned_deleted_files = check_filespace.get_orphaned_files(session, True)
    
<<<<<<< HEAD
        def get_directory_size(directory):
            total_size = 0
            for dirpath, dirnames, filenames in os.walk(directory):
                for f in filenames:
                    fp = os.path.join(dirpath, f)
                    total_size += os.path.getsize(fp)
            return total_size

        def format_bytes(value):
            if value < 1024:
                return f"{value} bytes"
            elif value < 1024 ** 2:
                return f"{value / 1024:.2f} KB"
            elif value < 1024 ** 3:
                return f"{value / 1024 ** 2:.2f} MB"
            elif value < 1024 ** 4:
                return f"{value / 1024 ** 3:.2f} GB"
            else:
                return f"{value / 1024 ** 4:.2f} TB"


        import shutil
        def format_disk_usage(disk_usage):
            total, used, free = disk_usage

            total_formatted = format_bytes(total)
            used_formatted = format_bytes(used)
            free_formatted = format_bytes(free)

            return f"Total: {total_formatted}, Used: {used_formatted}, Free: {free_formatted}"

        storage = format_disk_usage(shutil.disk_usage(database_handler.get_file_space_path()))
    
    current_dir = os.getcwd()
    size = get_directory_size(current_dir)
    formatted_size = format_bytes(size)

    return render_template('filespace/filespace.html', invalid_links=invalid_links, invalid_deleted_links=invalid_deleted_links, orphaned_files=orphaned_files, orphaned_deleted_files=orphaned_deleted_files, storage=storage, formatted_size=formatted_size)
=======
    return render_template('filespace/filespace.html', invalid_links=invalid_links, invalid_deleted_links=invalid_deleted_links, orphaned_files=orphaned_files, orphaned_deleted_files=orphaned_deleted_files)
>>>>>>> 13a54bae
<|MERGE_RESOLUTION|>--- conflicted
+++ resolved
@@ -52,8 +52,7 @@
 
         orphaned_files = check_filespace.get_orphaned_files(session, False)
         orphaned_deleted_files = check_filespace.get_orphaned_files(session, True)
-    
-<<<<<<< HEAD
+        
         def get_directory_size(directory):
             total_size = 0
             for dirpath, dirnames, filenames in os.walk(directory):
@@ -91,7 +90,4 @@
     size = get_directory_size(current_dir)
     formatted_size = format_bytes(size)
 
-    return render_template('filespace/filespace.html', invalid_links=invalid_links, invalid_deleted_links=invalid_deleted_links, orphaned_files=orphaned_files, orphaned_deleted_files=orphaned_deleted_files, storage=storage, formatted_size=formatted_size)
-=======
-    return render_template('filespace/filespace.html', invalid_links=invalid_links, invalid_deleted_links=invalid_deleted_links, orphaned_files=orphaned_files, orphaned_deleted_files=orphaned_deleted_files)
->>>>>>> 13a54bae
+    return render_template('filespace/filespace.html', invalid_links=invalid_links, invalid_deleted_links=invalid_deleted_links, orphaned_files=orphaned_files, orphaned_deleted_files=orphaned_deleted_files, storage=storage, formatted_size=formatted_size)